--- conflicted
+++ resolved
@@ -93,17 +93,11 @@
     @mock.patch('betfairlightweight.baseclient.requests.get')
     def test_request(self, mock_get, mock_login_headers, mock_create_req, mock_check_status_code):
         mock_login_headers.return_value = {}
-
-<<<<<<< HEAD
-        self.race_card.request(method="test")
         _url = "https://www.betfair.com/rest/v2/test"
-=======
         mock_response = mock.Mock()
         mock_response.text = '{}'
         mock_get.return_value = mock_response
-
-        self.race_card.request()
->>>>>>> e758b3a5
+        self.race_card.request(method="test")
 
         mock_get.assert_called_with(_url, headers=mock_login_headers, params=None)
         assert mock_get.call_count == 1
