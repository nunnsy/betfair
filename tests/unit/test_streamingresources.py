--- conflicted
+++ resolved
@@ -50,8 +50,7 @@
         assert str(self.market_definition_runner) == "MarketDefinitionRunner: 11131804"
 
     def test_repr(self):
-<<<<<<< HEAD
-        assert repr(self.market_definition_runner) == '<MarketDefinitionRunner>'
+        assert repr(self.market_definition_runner) == "<MarketDefinitionRunner>"
 
 
 class TestRace(unittest.TestCase):
@@ -96,7 +95,4 @@
         assert self.race_change.long == -0.4058491
         assert self.race_change.speed == 17.8
         assert self.race_change.progress == 2051
-        assert self.race_change.stride_frequency == 2.07
-=======
-        assert repr(self.market_definition_runner) == "<MarketDefinitionRunner>"
->>>>>>> 3d55cecb
+        assert self.race_change.stride_frequency == 2.07