import unittest
from unittest import mock

from betfairlightweight.resources.baseresource import BaseResource
from betfairlightweight.streaming.cache import (
    OrderBookCache,
    OrderBookRunner,
    UnmatchedOrder,
    MarketBookCache,
    RunnerBook,
    Available,
    RaceCache,
)
from betfairlightweight.exceptions import CacheError
from tests.unit.tools import create_mock_json


class TestAvailable(unittest.TestCase):
    def setUp(self):
        self.prices = [[1, 1.02, 34.45], [0, 1.01, 12]]
        self.available = Available(self.prices, 2)

    def test_init(self):
        assert self.available.prices == self.prices
        assert self.available.deletion_select == 2
        assert self.available.reverse is False

    def test_sort(self):
        self.available.sort()
        assert self.available.prices == self.prices
        assert self.available.serialise == [
            {"price": 1.01, "size": 12},
            {"price": 1.02, "size": 34.45},
        ]

    def test_sort_short(self):
        current = [[27, 0.95], [13, 28.01], [1.02, 1157.21]]
        available = Available(current, 1)

        assert available.serialise == [
            {"price": 1.02, "size": 1157.21},
            {"price": 13, "size": 28.01},
            {"price": 27, "size": 0.95},
        ]

    def test_clear(self):
        self.available.clear()
        assert self.available.prices == []

    def test_update_available_new_update(self):
        # [price, size]
        book_update = [[30, 6.9]]
        current = [[27, 0.95], [13, 28.01], [1.02, 1157.21]]
        expected = [[1.02, 1157.21], [13, 28.01], [27, 0.95], [30, 6.9]]

        available = Available(current, 1)
        available.update(book_update)
        assert current == expected

        book_update = [[30, 6.9], [1.01, 12]]
        current = [[27, 0.95], [13, 28.01], [1.02, 1157.21]]
        expected = [[1.01, 12], [1.02, 1157.21], [13, 28.01], [27, 0.95], [30, 6.9]]

        available = Available(current, 1)
        available.update(book_update)
        assert current == expected

        # [position, price, size]
        book_update = [[0, 36, 0.57]]
        current = []
        expected = [[0, 36, 0.57]]

        available = Available(current, 2)
        available.update(book_update)
        assert available.prices == expected

    def test_update_available_new_replace(self):
        # [price, size]
        book_update = [[27, 6.9]]
        current = [[27, 0.95], [13, 28.01], [1.02, 1157.21]]
        expected = [[1.02, 1157.21], [13, 28.01], [27, 6.9]]

        available = Available(current, 1)
        available.update(book_update)
        assert current == expected

        # [position, price, size]
        book_update = [[0, 36, 0.57]]
        current = [[0, 36, 10.57], [1, 38, 3.57]]
        expected = [[0, 36, 0.57], [1, 38, 3.57]]

        available = Available(current, 2)
        available.update(book_update)
        assert current == expected

        # tests handling of betfair bug, http://forum.bdp.betfair.com/showthread.php?t=3351
        book_update = [[2, 0, 0], [1, 1.01, 9835.74], [0, 1.02, 1126.22]]
        current = [[1, 1.01, 9835.74], [0, 1.02, 1126.22]]
        expected = [[0, 1.02, 1126.22], [1, 1.01, 9835.74]]

        available = Available(current, 2)
        available.update(book_update)
        assert current == expected

    def test_update_available_new_remove(self):
        book_update = [[27, 0]]
        current = [[27, 0.95], [13, 28.01], [1.02, 1157.21]]
        expected = [[1.02, 1157.21], [13, 28.01]]

        available = Available(current, 1)
        available.update(book_update)
        assert current == expected

        # [position, price, size]
        book_update = [[0, 36, 0], [1, 38, 0], [0, 38, 3.57]]
        current = [[0, 36, 10.57], [1, 38, 3.57]]
        expected = [[0, 38, 3.57]]

        available = Available(current, 2)
        available.update(book_update)
        assert current == expected


class TestMarketBookCache(unittest.TestCase):
    def setUp(self):
        self.market_book_cache = MarketBookCache(
            **{"marketDefinition": {"runners": {}}}
        )

    def test_error(self):
        with self.assertRaises(CacheError):
            self.market_book_cache = MarketBookCache()

    @mock.patch("betfairlightweight.streaming.cache.MarketBookCache.strip_datetime")
    def test_update_cache_md(self, mock_strip_datetime):
        publish_time = mock.Mock()
        market_change = create_mock_json("tests/resources/streaming_mcm_UPDATE_md.json")
        book_data = market_change.json().get("mc")

        for book in book_data:
            self.market_book_cache.update_cache(book, publish_time)
            mock_strip_datetime.assert_called_with(publish_time)
            assert self.market_book_cache.market_definition == book.get(
                "marketDefinition"
            )

    @mock.patch("betfairlightweight.streaming.cache.MarketBookCache.strip_datetime")
    def test_update_cache_tv(self, mock_strip_datetime):
        publish_time = mock.Mock()
        market_change = create_mock_json("tests/resources/streaming_mcm_UPDATE_tv.json")
        book_data = market_change.json().get("mc")

        for book in book_data:
            self.market_book_cache.update_cache(book, publish_time)
            mock_strip_datetime.assert_called_with(publish_time)
            assert self.market_book_cache.total_matched == book.get("tv")

    # @mock.patch('betfairlightweight.resources.streamingresources.MarketBookCache.strip_datetime')
    # def test_update_cache_rc(self, mock_strip_datetime):
    #     publish_time = mock.Mock()
    #     market_change = create_mock_json('tests/resources/streaming_mcm_UPDATE.json')
    #     book_data = market_change.json().get('mc')
    #
    #     for book in book_data:
    #         self.market_book_cache.update_cache(book, publish_time)
    #         mock_strip_datetime.assert_called_with(publish_time)
    #
    #         assert self.market_book_cache.total_matched == book.get('tv')

    @mock.patch(
        "betfairlightweight.streaming.cache.MarketBookCache.serialise",
        new_callable=mock.PropertyMock,
        return_value={},
    )
    @mock.patch("betfairlightweight.streaming.cache.MarketDefinition")
    @mock.patch("betfairlightweight.streaming.cache.MarketBook")
    def test_create_resource(
        self, mock_market_book, mock_market_definition, mock_serialise
    ):
        # lightweight
        market_book = self.market_book_cache.create_resource(1234, {"test"}, True)
        assert market_book == {
            "streaming_update": {"test"},
            "streaming_unique_id": 1234,
        }
        assert market_book == mock_serialise()
        # not lightweight
        market_book = self.market_book_cache.create_resource(1234, {}, False)
        assert market_book == mock_market_book()

    def test_update_runner_dict(self):
        assert self.market_book_cache.runner_dict == {}

        class Runner:
            def __init__(self, selection_id, name, handicap):
                self.selection_id = selection_id
                self.name = name
                self.handicap = handicap

        (a, b) = (Runner(123, "a", 1.25), Runner(456, "b", -0.25))
        self.market_book_cache.runners = [a, b]
        self.market_book_cache._update_runner_dict()
        assert self.market_book_cache.runner_dict == {(123, 1.25): a, (456, -0.25): b}

    def test_init_multiple_rc(self):
        # Initialize data with multiple rc entries for the same selection
        data = {"marketDefinition": {"runners": {}}}
        data["rc"] = [
            {"atb": [[1.01, 200]], "id": 13536143},
            {"atl": [[1000.0, 200]], "id": 13536143},
        ]

        market_book_cache = MarketBookCache(**data)

        assert len(market_book_cache.runners) == len(market_book_cache.runner_dict)


class TestRunnerBook(unittest.TestCase):
    def setUp(self):
        self.runner_book = RunnerBook(**{"id": 123})

    def test_update_traded(self):
        self.mock_traded = mock.Mock()
        self.runner_book.traded = self.mock_traded

        self.runner_book.update_traded([])
        self.mock_traded.clear.assert_called_with()

        self.runner_book.update_traded([1, 2])
        self.mock_traded.update.assert_called_with([1, 2])

    def test_serialise_back(self):
        mock_available_to_back = mock.Mock()
        mock_available_to_back.prices = True
        mock_best_available_to_back = mock.Mock()
        mock_best_available_to_back.prices = True
        mock_best_display_available_to_back = mock.Mock()
        mock_best_display_available_to_back.prices = True
        self.runner_book.available_to_back = mock_available_to_back

        assert (
            self.runner_book.serialise_available_to_back()
            == mock_available_to_back.serialise
        )

        mock_available_to_back.prices = False
        self.runner_book.best_available_to_back = mock_best_available_to_back
        assert (
            self.runner_book.serialise_available_to_back()
            == mock_best_available_to_back.serialise
        )

        mock_best_available_to_back.prices = False
        self.runner_book.best_display_available_to_back = (
            mock_best_display_available_to_back
        )
        assert (
            self.runner_book.serialise_available_to_back()
            == mock_best_display_available_to_back.serialise
        )

    def test_serialise_lay(self):
        mock_available_to_lay = mock.Mock()
        mock_available_to_lay.prices = True
        mock_best_available_to_lay = mock.Mock()
        mock_best_available_to_lay.prices = True
        mock_best_display_available_to_lay = mock.Mock()
        mock_best_display_available_to_lay.prices = True
        self.runner_book.available_to_lay = mock_available_to_lay

        assert (
            self.runner_book.serialise_available_to_lay()
            == mock_available_to_lay.serialise
        )

        mock_available_to_lay.prices = False
        self.runner_book.best_available_to_lay = mock_best_available_to_lay
        assert (
            self.runner_book.serialise_available_to_lay()
            == mock_best_available_to_lay.serialise
        )

        mock_best_available_to_lay.prices = False
        self.runner_book.best_display_available_to_lay = (
            mock_best_display_available_to_lay
        )
        assert (
            self.runner_book.serialise_available_to_lay()
            == mock_best_display_available_to_lay.serialise
        )

    def test_empty_serialise(self):
        runner_definition = {"bdp": None}
        serialise_d = self.runner_book.serialise(runner_definition)

        ex = serialise_d["ex"]
        # all empty lists
        assert all(not ex[a] for a in ex.keys())

        sp = serialise_d["sp"]
        # all 'None' or empty lists
        assert all(not sp[a] for a in sp.keys())


class TestOrderBookCache(unittest.TestCase):
    def setUp(self):
        self.order_book_cache = OrderBookCache(**{})
        self.runner = mock.Mock()
        self.runner.selection_id = 10895629
        self.runner.handicap = 0
        self.runner.serialise_orders = mock.Mock(return_value=[])
        self.runner.unmatched_orders = [1]
        self.order_book_cache.runners = [self.runner]

    def test_full_image(self):
        mock_response = create_mock_json(
            "tests/resources/streaming_ocm_FULL_IMAGE.json"
        )
        for order_book in mock_response.json().get("oc"):
            self.order_book_cache.update_cache(order_book, 1234)

        self.assertEqual(len(self.order_book_cache.runners), 5)
        self.assertEqual(len(self.order_book_cache.runner_dict), 5)
        for k, v in self.order_book_cache.runner_dict.items():
            if k == (7017905, 0):
                self.assertEqual(len(v.unmatched_orders), 2)
            else:
                self.assertEqual(len(v.unmatched_orders), 1)

    def test_update_cache(self):
        mock_response = create_mock_json("tests/resources/streaming_ocm_UPDATE.json")
        for order_book in mock_response.json().get("oc"):
            self.order_book_cache.update_cache(order_book, 1234)

            for order_changes in order_book.get("orc"):
                # self.runner.matched_lays.update.assert_called_with(order_changes.get('ml', []))
                # self.runner.matched_backs.update.assert_called_with(order_book.get('mb', []))
                self.runner.update_unmatched.assert_called_with(
                    order_changes.get("uo", [])
                )

    @mock.patch("betfairlightweight.streaming.cache.OrderBookRunner")
    def test_update_cache_new(self, mock_order_book_runner):
        self.runner.selection_id = 108956
        mock_response = create_mock_json("tests/resources/streaming_ocm_UPDATE.json")
        for order_book in mock_response.json().get("oc"):
            self.order_book_cache.update_cache(order_book, 1234)

            for order_changes in order_book.get("orc"):
                mock_order_book_runner.assert_called_with(**order_changes)

    def test_update_cache_closed(self):
        mock_response = create_mock_json("tests/resources/streaming_ocm_SUB_IMAGE.json")
        for order_book in mock_response.json().get("oc"):
            self.order_book_cache.update_cache(order_book, 1234)
        self.assertTrue(self.order_book_cache.closed)

    @mock.patch(
        "betfairlightweight.streaming.cache.OrderBookCache.serialise",
        new_callable=mock.PropertyMock,
        return_value={},
    )
    @mock.patch("betfairlightweight.streaming.cache.CurrentOrders")
    def test_create_resource(self, mock_current_orders, mock_serialise):
        # lightweight
        current_orders = self.order_book_cache.create_resource(123, {"test"}, True)
        assert current_orders == mock_serialise()
        assert current_orders == {
            "streaming_update": {"test"},
            "streaming_unique_id": 123,
        }
        # not lightweight
        current_orders = self.order_book_cache.create_resource(123, {}, False)
        assert current_orders == mock_current_orders()

    def test_runner_dict(self):
        class Runner:
            def __init__(self, selection_id, name, handicap):
                self.selection_id = selection_id
                self.name = name
                self.handicap = handicap

        (a, b) = (Runner(123, "a", 0), Runner(456, "b", 1))
        self.order_book_cache.runners = [a, b]
        assert self.order_book_cache.runner_dict == {(123, 0): a, (456, 1): b}

    def test_serialise(self):
        serialised = self.order_book_cache.serialise

        assert serialised == {"currentOrders": [], "moreAvailable": False}


class TestOrderBookRunner(unittest.TestCase):
    def setUp(self):
        uo = [
            {
                "id": 1,
                "p": "a",
                "s": "a",
                "side": "a",
                "ot": "a",
                "pd": "a",
                "sm": "a",
                "sr": "a",
                "sl": "a",
                "sc": "a",
                "sv": "a",
                "rfo": "a",
                "rfs": "a",
                "status": "a",
            },
            {
                "id": 2,
                "p": "b",
                "s": "a",
                "side": "a",
                "ot": "a",
                "pd": "a",
                "sm": "a",
                "sr": "a",
                "sl": "a",
                "sc": "a",
                "sv": "a",
                "rfo": "a",
                "rfs": "a",
                "status": "b",
            },
        ]
        self.order_book_runner = OrderBookRunner(
            **{"id": 1, "ml": [], "mb": [], "uo": uo}
        )

    def test_update_unmatched(self):
        unmatched_orders = [
            {
                "id": 2,
                "p": "b",
                "s": "a",
                "side": "a",
                "ot": "a",
                "pd": "a",
                "sm": "a",
                "sr": "a",
                "sl": "a",
                "sc": "a",
                "sv": "a",
                "rfo": "a",
                "rfs": "a",
                "status": "c",
            }
        ]
        self.order_book_runner.update_unmatched(unmatched_orders)

        self.assertEqual(self.order_book_runner.unmatched_orders[1].status, "a")
        self.assertEqual(self.order_book_runner.unmatched_orders[2].status, "c")

    def test_serialise_orders(self):
        mock_order = mock.Mock()
        mock_order.id = 123
        mock_order_two = mock.Mock()
        mock_order_two.id = 456

        unmatched_orders = {
            mock_order.id: mock_order,
            mock_order_two.id: mock_order_two,
        }
        self.order_book_runner.unmatched_orders = unmatched_orders

        def mock_serialise(*args, **kwargs):
            unmatched_orders[789] = "SYM"
            return

        mock_order_two.serialise = mock_serialise

        assert len(self.order_book_runner.serialise_orders("1.1")), 2


class TestUnmatchedOrder(unittest.TestCase):
    def setUp(self):
        order = {
            "id": 1,
            "p": 2,
            "s": 3,
            "side": "L",
            "status": "E",
            "pt": "L",
            "ot": "L",
            "pd": 8,
            "sm": 9,
            "sr": 10,
            "sl": 11,
            "sc": 12,
            "sv": 13,
            "rfo": 14,
            "rfs": 15,
            "ld": 16,
            "lsrc": 17,
            "error": "test",
            "md": 4,
        }
        self.unmatched_order = UnmatchedOrder(**order)

    def test_init(self):
        assert self.unmatched_order.bet_id == 1
        assert self.unmatched_order.price == 2
        assert self.unmatched_order.size == 3
        assert self.unmatched_order.side == "L"
        assert self.unmatched_order.status == "E"
        assert self.unmatched_order.persistence_type == "L"
        assert self.unmatched_order.order_type == "L"
        assert self.unmatched_order.placed_date == BaseResource.strip_datetime(8)
        assert self.unmatched_order.size_matched == 9
        assert self.unmatched_order.size_remaining == 10
        assert self.unmatched_order.size_lapsed == 11
        assert self.unmatched_order.size_cancelled == 12
        assert self.unmatched_order.size_voided == 13
        assert self.unmatched_order.reference_order == 14
        assert self.unmatched_order.reference_strategy == 15
        assert self.unmatched_order.lapsed_date == BaseResource.strip_datetime(16)
        assert self.unmatched_order.lapse_status_reason_code == 17

    def test_placed_date_string(self):
        now = BaseResource.strip_datetime(8)
        assert self.unmatched_order.placed_date_string == now.strftime(
            "%Y-%m-%dT%H:%M:%S.%fZ"
        )

    def test_matched_date_string(self):
        now = BaseResource.strip_datetime(4)
        assert self.unmatched_order.matched_date_string == now.strftime(
            "%Y-%m-%dT%H:%M:%S.%fZ"
        )

    def test_serialise(self):
<<<<<<< HEAD
        assert self.unmatched_order.serialise('1.23', 12345, 0.0) == {
            'sizeLapsed': 11, 'persistenceType': 'LAPSE', 'sizeRemaining': 10,
            'placedDate': '1970-01-01T00:00:00.008000Z', 'sizeVoided': 13, 'sizeCancelled': 12, 'betId': 1,
            'customerOrderRef': 14, 'orderType': 'LIMIT', 'marketId': '1.23', 'side': 'LAY',
            'selectionId': 12345, 'bspLiability': None, 'sizeMatched': 9, 'handicap': 0.0, 'averagePriceMatched': 0.0,
            'status': 'EXECUTABLE', 'customerStrategyRef': 15, 'regulatorCode': None,
            'priceSize': {'price': 2, 'size': 3}, 'matchedDate': '1970-01-01T00:00:00.004000Z'
        }


class TestRaceCache(unittest.TestCase):

    def setUp(self):
        update = {'mid': "1.12", "id": "12.12"}
        self.race_cache = RaceCache(**update)

    def test_init(self):
        assert self.race_cache.publish_time is None
        assert self.race_cache.rpc is None
        assert self.race_cache.rrc == []

    def test_update_rpm(self):
        update = {'rpc': 1234}
        publish_time = 1518626764
        self.race_cache.update_cache(update, publish_time)

        assert self.race_cache._datetime_updated is not None
        assert self.race_cache.publish_time == publish_time
        assert self.race_cache.rpc == 1234

    def test_update_rrc(self):
        update = {'rrc': [{'id': 1}]}
        publish_time = 1518626764
        self.race_cache.update_cache(update, publish_time)

        assert self.race_cache._datetime_updated is not None
        assert self.race_cache.publish_time == publish_time
        assert len(self.race_cache.rrc) == 1

    @mock.patch('betfairlightweight.streaming.cache.RaceCache.serialise')
    def test_create_resource_lightweight(self, mock_serialise):
        assert self.race_cache.create_resource(12, {}, True) == mock_serialise

    # @mock.patch('betfairlightweight.streaming.cache.Race')
    # @mock.patch('betfairlightweight.streaming.cache.RaceCache.serialise')
    # def test_create_resource(self, mock_serialise, mock_race):
    #     # print(self.race_cache.create_resource(12, {}, False))
    #     self.assertIsInstance(self.race_cache.create_resource(12, {}, False), mock_race)

    def test_serialise(self):
        self.race_cache.rpc = {'test': 123}
        mock_runner = mock.Mock()
        mock_runner.change = {'test': 'me'}
        self.race_cache.rrc = [mock_runner]
        self.race_cache.publish_time = 12
        assert self.race_cache.serialise == {
            'pt': 12,
            'mid': '1.12',
            'id': '12.12',
            'rpc': {'test': 123},
            'rrc': [{'test': 'me'}]
=======
        assert self.unmatched_order.serialise("1.23", 12345, 0.0) == {
            "sizeLapsed": 11,
            "persistenceType": "LAPSE",
            "sizeRemaining": 10,
            "placedDate": "1970-01-01T00:00:00.008000Z",
            "sizeVoided": 13,
            "sizeCancelled": 12,
            "betId": 1,
            "customerOrderRef": 14,
            "orderType": "LIMIT",
            "marketId": "1.23",
            "side": "LAY",
            "selectionId": 12345,
            "bspLiability": None,
            "sizeMatched": 9,
            "handicap": 0.0,
            "averagePriceMatched": 0.0,
            "status": "EXECUTABLE",
            "customerStrategyRef": 15,
            "regulatorCode": None,
            "priceSize": {"price": 2, "size": 3},
            "matchedDate": "1970-01-01T00:00:00.004000Z",
>>>>>>> 3d55cecb
        }<|MERGE_RESOLUTION|>--- conflicted
+++ resolved
@@ -532,69 +532,6 @@
         )
 
     def test_serialise(self):
-<<<<<<< HEAD
-        assert self.unmatched_order.serialise('1.23', 12345, 0.0) == {
-            'sizeLapsed': 11, 'persistenceType': 'LAPSE', 'sizeRemaining': 10,
-            'placedDate': '1970-01-01T00:00:00.008000Z', 'sizeVoided': 13, 'sizeCancelled': 12, 'betId': 1,
-            'customerOrderRef': 14, 'orderType': 'LIMIT', 'marketId': '1.23', 'side': 'LAY',
-            'selectionId': 12345, 'bspLiability': None, 'sizeMatched': 9, 'handicap': 0.0, 'averagePriceMatched': 0.0,
-            'status': 'EXECUTABLE', 'customerStrategyRef': 15, 'regulatorCode': None,
-            'priceSize': {'price': 2, 'size': 3}, 'matchedDate': '1970-01-01T00:00:00.004000Z'
-        }
-
-
-class TestRaceCache(unittest.TestCase):
-
-    def setUp(self):
-        update = {'mid': "1.12", "id": "12.12"}
-        self.race_cache = RaceCache(**update)
-
-    def test_init(self):
-        assert self.race_cache.publish_time is None
-        assert self.race_cache.rpc is None
-        assert self.race_cache.rrc == []
-
-    def test_update_rpm(self):
-        update = {'rpc': 1234}
-        publish_time = 1518626764
-        self.race_cache.update_cache(update, publish_time)
-
-        assert self.race_cache._datetime_updated is not None
-        assert self.race_cache.publish_time == publish_time
-        assert self.race_cache.rpc == 1234
-
-    def test_update_rrc(self):
-        update = {'rrc': [{'id': 1}]}
-        publish_time = 1518626764
-        self.race_cache.update_cache(update, publish_time)
-
-        assert self.race_cache._datetime_updated is not None
-        assert self.race_cache.publish_time == publish_time
-        assert len(self.race_cache.rrc) == 1
-
-    @mock.patch('betfairlightweight.streaming.cache.RaceCache.serialise')
-    def test_create_resource_lightweight(self, mock_serialise):
-        assert self.race_cache.create_resource(12, {}, True) == mock_serialise
-
-    # @mock.patch('betfairlightweight.streaming.cache.Race')
-    # @mock.patch('betfairlightweight.streaming.cache.RaceCache.serialise')
-    # def test_create_resource(self, mock_serialise, mock_race):
-    #     # print(self.race_cache.create_resource(12, {}, False))
-    #     self.assertIsInstance(self.race_cache.create_resource(12, {}, False), mock_race)
-
-    def test_serialise(self):
-        self.race_cache.rpc = {'test': 123}
-        mock_runner = mock.Mock()
-        mock_runner.change = {'test': 'me'}
-        self.race_cache.rrc = [mock_runner]
-        self.race_cache.publish_time = 12
-        assert self.race_cache.serialise == {
-            'pt': 12,
-            'mid': '1.12',
-            'id': '12.12',
-            'rpc': {'test': 123},
-            'rrc': [{'test': 'me'}]
-=======
         assert self.unmatched_order.serialise("1.23", 12345, 0.0) == {
             "sizeLapsed": 11,
             "persistenceType": "LAPSE",
@@ -617,5 +554,58 @@
             "regulatorCode": None,
             "priceSize": {"price": 2, "size": 3},
             "matchedDate": "1970-01-01T00:00:00.004000Z",
->>>>>>> 3d55cecb
+        }
+
+
+class TestRaceCache(unittest.TestCase):
+
+    def setUp(self):
+        update = {'mid': "1.12", "id": "12.12"}
+        self.race_cache = RaceCache(**update)
+
+    def test_init(self):
+        assert self.race_cache.publish_time is None
+        assert self.race_cache.rpc is None
+        assert self.race_cache.rrc == []
+
+    def test_update_rpm(self):
+        update = {'rpc': 1234}
+        publish_time = 1518626764
+        self.race_cache.update_cache(update, publish_time)
+
+        assert self.race_cache._datetime_updated is not None
+        assert self.race_cache.publish_time == publish_time
+        assert self.race_cache.rpc == 1234
+
+    def test_update_rrc(self):
+        update = {'rrc': [{'id': 1}]}
+        publish_time = 1518626764
+        self.race_cache.update_cache(update, publish_time)
+
+        assert self.race_cache._datetime_updated is not None
+        assert self.race_cache.publish_time == publish_time
+        assert len(self.race_cache.rrc) == 1
+
+    @mock.patch('betfairlightweight.streaming.cache.RaceCache.serialise')
+    def test_create_resource_lightweight(self, mock_serialise):
+        assert self.race_cache.create_resource(12, {}, True) == mock_serialise
+
+    # @mock.patch('betfairlightweight.streaming.cache.Race')
+    # @mock.patch('betfairlightweight.streaming.cache.RaceCache.serialise')
+    # def test_create_resource(self, mock_serialise, mock_race):
+    #     # print(self.race_cache.create_resource(12, {}, False))
+    #     self.assertIsInstance(self.race_cache.create_resource(12, {}, False), mock_race)
+
+    def test_serialise(self):
+        self.race_cache.rpc = {'test': 123}
+        mock_runner = mock.Mock()
+        mock_runner.change = {'test': 'me'}
+        self.race_cache.rrc = [mock_runner]
+        self.race_cache.publish_time = 12
+        assert self.race_cache.serialise == {
+            'pt': 12,
+            'mid': '1.12',
+            'id': '12.12',
+            'rpc': {'test': 123},
+            'rrc': [{'test': 'me'}]
         }