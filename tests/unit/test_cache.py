--- conflicted
+++ resolved
@@ -417,8 +417,7 @@
             'customerOrderRef': 14, 'orderType': 'LIMIT', 'marketId': '1.23', 'side': 'LAY',
             'selectionId': 12345, 'bspLiability': None, 'sizeMatched': 9, 'handicap': 0.0, 'averagePriceMatched': 0.0,
             'status': 'EXECUTABLE', 'customerStrategyRef': 15, 'regulatorCode': None,
-<<<<<<< HEAD
-            'priceSize': {'price': 2, 'size': 3}
+            'priceSize': {'price': 2, 'size': 3}, 'matchedDate': '1970-01-01T00:00:00.004000Z'
         }
 
 
@@ -473,7 +472,4 @@
             'id': '12.12',
             'rpc': {'test': 123},
             'rrc': [{'test': 'me'}]
-=======
-            'priceSize': {'price': 2, 'size': 3}, 'matchedDate': '1970-01-01T00:00:00.004000Z'
->>>>>>> b2d60b0c
         }