import unittest
from unittest import mock

from betfairlightweight.streaming.listener import BaseListener, StreamListener
from tests.unit.tools import create_mock_json


class BaseListenerTest(unittest.TestCase):
    def setUp(self):
        self.base_listener = BaseListener()

    def test_init(self):
        assert self.base_listener.connection_id is None
        assert self.base_listener.stream is None
        assert self.base_listener.stream_unique_id is None
        assert self.base_listener.stream_type is None
        assert self.base_listener.max_latency == 0.5

    @mock.patch(
        "betfairlightweight.streaming.listener.BaseListener._add_stream",
        return_value=123,
    )
    def test_register_stream(self, mock_add_stream):
        self.base_listener.register_stream(1, "authentication")

        self.base_listener.register_stream(2, "marketSubscription")
        mock_add_stream.assert_called_with(2, "marketSubscription")
        assert self.base_listener.stream == 123

        self.base_listener.market_stream = "test"
        self.base_listener.register_stream(2, "marketSubscription")
        mock_add_stream.assert_called_with(2, "marketSubscription")
        assert self.base_listener.stream == 123

        self.base_listener.register_stream(3, "orderSubscription")
        mock_add_stream.assert_called_with(3, "orderSubscription")
        assert self.base_listener.stream == 123

        self.base_listener.order_stream = "test"
        self.base_listener.register_stream(3, "orderSubscription")
        mock_add_stream.assert_called_with(3, "orderSubscription")
        assert self.base_listener.stream == 123

        self.base_listener.register_stream(2, "raceSubscription")
        mock_add_stream.assert_called_with(2, "raceSubscription")
        assert self.base_listener.stream == 123

        self.base_listener.register_stream(2, "raceSubscription")
        mock_add_stream.assert_called_with(2, "raceSubscription")
        assert self.base_listener.stream == 123

    def test_on_data(self):
        self.base_listener.on_data({})

    @mock.patch("betfairlightweight.streaming.listener.OrderStream", return_value=456)
    @mock.patch("betfairlightweight.streaming.listener.MarketStream", return_value=123)
    def test_add_stream(self, mock_market_stream, mock_order_stream):
        new_stream = self.base_listener._add_stream(1, "marketSubscription")
        assert new_stream == 123
        mock_market_stream.assert_called_with(self.base_listener)

        new_stream = self.base_listener._add_stream(1, "orderSubscription")
        assert new_stream == 456
        mock_order_stream.assert_called_with(self.base_listener)

    def test_snap(self):
        mock_stream = mock.Mock()
        self.base_listener.stream = None
        assert self.base_listener.snap() == []

        self.base_listener.stream = mock_stream
        assert self.base_listener.snap() == mock_stream.snap(None)

    def test_props(self):
        assert self.base_listener.initial_clk is None
        assert self.base_listener.clk is None
        stream = mock.Mock()
        stream._initial_clk = 2
        stream._clk = 1
        self.base_listener.stream = stream
        assert self.base_listener.initial_clk == 2
        assert self.base_listener.clk == 1

    def test_updates_processed(self):
        assert self.base_listener.updates_processed is None

        mock_stream = mock.Mock()
        mock_stream._updates_processed = 100
        self.base_listener.stream = mock_stream
        assert self.base_listener.updates_processed == 100

    def test_str(self):
        assert str(self.base_listener) == "BaseListener"

    def test_repr(self):
        assert repr(self.base_listener) == "<BaseListener>"


class StreamListenerTest(unittest.TestCase):
    def setUp(self):
        self.output_queue = mock.Mock()
        self.max_latency = 10.0
        self.stream_listener = StreamListener(self.output_queue, self.max_latency)

    def test_init(self):
        assert self.stream_listener.output_queue == self.output_queue
        assert self.stream_listener.max_latency == self.max_latency

    @mock.patch("betfairlightweight.streaming.listener.StreamListener._on_connection")
    @mock.patch("betfairlightweight.streaming.listener.StreamListener._on_status")
    @mock.patch(
        "betfairlightweight.streaming.listener.StreamListener._on_change_message"
    )
    @mock.patch(
        "betfairlightweight.streaming.listener.StreamListener._error_handler",
        return_value=False,
    )
    def test_on_data(
        self,
        mock_error_handler,
        mock_on_change_message,
        mock_on_status,
        mock_on_connection,
    ):
        self.stream_listener.stream_unique_id = 2

        mock_response = create_mock_json("tests/resources/streaming_connection.json")
        self.stream_listener.on_data(mock_response.content)
        mock_error_handler.assert_called_with(
            mock_response.json(), mock_response.json().get("id")
        )
        mock_on_connection.assert_called_with(
            mock_response.json(), mock_response.json().get("id")
        )

        mock_response = create_mock_json("tests/resources/streaming_status.json")
        self.stream_listener.on_data(mock_response.content)
        mock_error_handler.assert_called_with(
            mock_response.json(), mock_response.json().get("id")
        )
        mock_on_status.assert_called_with(
            mock_response.json(), mock_response.json().get("id")
        )

        mock_response = create_mock_json("tests/resources/streaming_mcm_update.json")
        self.stream_listener.on_data(mock_response.content)
        mock_error_handler.assert_called_with(
            mock_response.json(), mock_response.json().get("id")
        )
        mock_on_change_message.assert_called_with(
            mock_response.json(), mock_response.json().get("id")
        )

        mock_response = create_mock_json("tests/resources/streaming_rcm.json")
        self.stream_listener.on_data(mock_response.content)
        mock_error_handler.assert_called_with(
            mock_response.json(), mock_response.json().get("id")
        )
        mock_on_change_message.assert_called_with(
            mock_response.json(), mock_response.json().get("id")
        )

        mock_response = create_mock_json("tests/resources/streaming_rcm.json")
        self.stream_listener.on_data(mock_response.content)
        mock_error_handler.assert_called_with(
            mock_response.json(), mock_response.json().get("id")
        )
        mock_on_change_message.assert_called_with(
            mock_response.json(), mock_response.json().get("id")
        )

        on_data = self.stream_listener.on_data("some content")
        assert on_data is None

        mock_error_handler.return_value = True
        on_data = self.stream_listener.on_data(mock_response.content)
        assert on_data is False

    def test_on_connection(self):
        self.stream_listener._on_connection({"connectionId": 1234}, 1)
        assert self.stream_listener.connection_id == 1234

    def test_on_status(self):
        self.stream_listener._on_status({}, 1)

    def test_on_change_message(self):
        stream = mock.Mock()
        self.stream_listener.stream = stream

        mock_response = create_mock_json("tests/resources/streaming_mcm_SUB_IMAGE.json")
        self.stream_listener._on_change_message(mock_response.json(), 1)
        stream.on_subscribe.assert_called_with(mock_response.json())

        mock_response = create_mock_json(
            "tests/resources/streaming_mcm_RESUB_DELTA.json"
        )
        self.stream_listener._on_change_message(mock_response.json(), 1)
        stream.on_resubscribe.assert_called_with(mock_response.json())

        mock_response = create_mock_json("tests/resources/streaming_mcm_HEARTBEAT.json")
        self.stream_listener._on_change_message(mock_response.json(), 1)
        stream.on_heartbeat.assert_called_with(mock_response.json())

        mock_response = create_mock_json("tests/resources/streaming_mcm_update.json")
        self.stream_listener._on_change_message(mock_response.json(), 1)
        stream.on_update.assert_called_with(mock_response.json())

        mock_response = create_mock_json("tests/resources/streaming_ocm_SUB_IMAGE.json")
        self.stream_listener._on_change_message(mock_response.json(), 1)
        stream.on_subscribe.assert_called_with(mock_response.json())

<<<<<<< HEAD
        # race
        mock_response = create_mock_json("tests/resources/streaming_rcm.json")
        self.stream_listener._on_change_message(mock_response.json(), 1)
        stream.on_update.assert_called_with(mock_response.json())

    @mock.patch("betfairlightweight.streaming.listener.RaceStream", return_value=789)
    @mock.patch("betfairlightweight.streaming.listener.OrderStream", return_value=456)
    @mock.patch("betfairlightweight.streaming.listener.MarketStream", return_value=123)
    def test_add_stream(self, mock_market_stream, mock_order_stream, mock_race_stream):
        new_stream = self.stream_listener._add_stream(1, "marketSubscription")
        assert new_stream == 123
        mock_market_stream.assert_called_with(self.stream_listener)

        new_stream = self.stream_listener._add_stream(1, "orderSubscription")
        assert new_stream == 456
        mock_order_stream.assert_called_with(self.stream_listener)

        new_stream = self.stream_listener._add_stream(1, "raceSubscription")
        assert new_stream == 789
        mock_race_stream.assert_called_with(self.stream_listener)

=======
>>>>>>> 9fab5c41
    def test_error_handler(self):
        mock_response = create_mock_json("tests/resources/streaming_connection.json")
        self.stream_listener._error_handler(mock_response.json(), 1)

        error_data = {
            "errorMessage": "AppKey is not valid",
            "connectionClosed": True,
            "connectionId": "005-015616813698-533678",
            "op": "status",
            "id": 2,
            "errorCode": "INVALID_APP_KEY",
            "statusCode": "FAILURE",
        }
        return_value = self.stream_listener._error_handler(error_data, 1)
        assert return_value is True

        error_data = {
            "errorMessage": "Customer tried to subscribe to more markets than allowed to",
            "connectionClosed": False,
            "connectionId": "005-015616813698-533678",
            "op": "status",
            "id": 2,
            "errorCode": "SUBSCRIPTION_LIMIT_EXCEEDED",
            "statusCode": "FAILURE",
        }
        return_value = self.stream_listener._error_handler(error_data, 1)
        assert return_value is None

    def test_str(self):
        assert str(self.stream_listener) == "StreamListener"

    def test_repr(self):
        assert repr(self.stream_listener) == "<StreamListener>"<|MERGE_RESOLUTION|>--- conflicted
+++ resolved
@@ -52,9 +52,10 @@
     def test_on_data(self):
         self.base_listener.on_data({})
 
+    @mock.patch("betfairlightweight.streaming.listener.RaceStream", return_value=789)
     @mock.patch("betfairlightweight.streaming.listener.OrderStream", return_value=456)
     @mock.patch("betfairlightweight.streaming.listener.MarketStream", return_value=123)
-    def test_add_stream(self, mock_market_stream, mock_order_stream):
+    def test_add_stream(self, mock_market_stream, mock_order_stream, mock_race_stream):
         new_stream = self.base_listener._add_stream(1, "marketSubscription")
         assert new_stream == 123
         mock_market_stream.assert_called_with(self.base_listener)
@@ -62,6 +63,10 @@
         new_stream = self.base_listener._add_stream(1, "orderSubscription")
         assert new_stream == 456
         mock_order_stream.assert_called_with(self.base_listener)
+
+        new_stream = self.base_listener._add_stream(1, "raceSubscription")
+        assert new_stream == 789
+        mock_race_stream.assert_called_with(self.base_listener)
 
     def test_snap(self):
         mock_stream = mock.Mock()
@@ -209,30 +214,11 @@
         self.stream_listener._on_change_message(mock_response.json(), 1)
         stream.on_subscribe.assert_called_with(mock_response.json())
 
-<<<<<<< HEAD
         # race
         mock_response = create_mock_json("tests/resources/streaming_rcm.json")
         self.stream_listener._on_change_message(mock_response.json(), 1)
         stream.on_update.assert_called_with(mock_response.json())
 
-    @mock.patch("betfairlightweight.streaming.listener.RaceStream", return_value=789)
-    @mock.patch("betfairlightweight.streaming.listener.OrderStream", return_value=456)
-    @mock.patch("betfairlightweight.streaming.listener.MarketStream", return_value=123)
-    def test_add_stream(self, mock_market_stream, mock_order_stream, mock_race_stream):
-        new_stream = self.stream_listener._add_stream(1, "marketSubscription")
-        assert new_stream == 123
-        mock_market_stream.assert_called_with(self.stream_listener)
-
-        new_stream = self.stream_listener._add_stream(1, "orderSubscription")
-        assert new_stream == 456
-        mock_order_stream.assert_called_with(self.stream_listener)
-
-        new_stream = self.stream_listener._add_stream(1, "raceSubscription")
-        assert new_stream == 789
-        mock_race_stream.assert_called_with(self.stream_listener)
-
-=======
->>>>>>> 9fab5c41
     def test_error_handler(self):
         mock_response = create_mock_json("tests/resources/streaming_connection.json")
         self.stream_listener._error_handler(mock_response.json(), 1)
