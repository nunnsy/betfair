--- conflicted
+++ resolved
@@ -4,14 +4,7 @@
 from .exceptions import BetfairError
 from .streaming import StreamListener
 from . import filters
-<<<<<<< HEAD
-
-__title__ = 'betfairlightweight'
-__version__ = '0.0.0b10'
-__author__ = 'Liam Pauling'
-=======
 from .__version__ import __title__, __version__, __author__
->>>>>>> 3d55cecb
 
 # Set default logging handler to avoid "No handler found" warnings.
 logging.getLogger(__name__).addHandler(logging.NullHandler())