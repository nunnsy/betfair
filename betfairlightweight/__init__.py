import logging

from .apiclient import APIClient
from .exceptions import BetfairError
from .streaming import StreamListener
from . import filters

__title__ = 'betfairlightweight'
<<<<<<< HEAD
__version__ = '0.0.0b3'
=======
__version__ = '1.8.0'
>>>>>>> 65c54456
__author__ = 'Liam Pauling'

# Set default logging handler to avoid "No handler found" warnings.
try:  # Python 2.7+
    from logging import NullHandler
except ImportError:
    class NullHandler(logging.Handler):
        def emit(self, record):
            pass

logging.getLogger(__name__).addHandler(NullHandler())<|MERGE_RESOLUTION|>--- conflicted
+++ resolved
@@ -6,11 +6,7 @@
 from . import filters
 
 __title__ = 'betfairlightweight'
-<<<<<<< HEAD
-__version__ = '0.0.0b3'
-=======
-__version__ = '1.8.0'
->>>>>>> 65c54456
+__version__ = '0.0.0b4'
 __author__ = 'Liam Pauling'
 
 # Set default logging handler to avoid "No handler found" warnings.
