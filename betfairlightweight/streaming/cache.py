import datetime
from typing import Union

<<<<<<< HEAD
from ..resources import (
    BaseResource,
    MarketBook,
    CurrentOrders,
    MarketDefinition,
    Race,
)
=======
from ..resources import BaseResource, MarketBook, CurrentOrders, MarketDefinition
>>>>>>> 3d55cecb
from ..enums import (
    StreamingOrderType,
    StreamingPersistenceType,
    StreamingSide,
    StreamingStatus,
)
from ..exceptions import CacheError


class Available:
    """
    Data structure to hold prices/traded amount,
    designed to be as quick as possible.
    """

    def __init__(self, prices: list, deletion_select: int, reverse: bool = False):
        """
        :param list prices: Current prices
        :param int deletion_select: Used to decide if update should delete cache
        :param bool reverse: Used for sorting
        """
        self.prices = prices or []
        self.deletion_select = deletion_select
        self.reverse = reverse

        self.serialise = []
        self.sort()

    def sort(self) -> None:
        self.prices.sort(reverse=self.reverse)
        self.serialise = [
            {
                "price": volume[self.deletion_select - 1],
                "size": volume[self.deletion_select],
            }
            for volume in self.prices
        ]

    def clear(self) -> None:
        self.prices = []
        self.sort()

    def update(self, book_update: list) -> None:
        for book in book_update:
            for (count, trade) in enumerate(self.prices):
                if trade[0] == book[0]:
                    if book[self.deletion_select] == 0:
                        del self.prices[count]
                        break
                    else:
                        self.prices[count] = book
                        break
            else:
                if book[self.deletion_select] != 0:
                    # handles betfair bug,
                    # https://forum.developer.betfair.com/forum/sports-exchange-api/exchange-api/3425-streaming-bug
                    self.prices.append(book)
        self.sort()


class RunnerBook:
    def __init__(
        self,
        id: int,
        ltp: float = None,
        tv: float = None,
        trd: list = None,
        atb: list = None,
        batb: list = None,
        bdatb: list = None,
        atl: list = None,
        batl: list = None,
        bdatl: list = None,
        spn: float = None,
        spf: float = None,
        spb: list = None,
        spl: list = None,
        hc: int = 0,
    ):
        self.selection_id = id
        self.last_price_traded = ltp
        self.total_matched = tv
        self.traded = Available(trd, 1)
        self.available_to_back = Available(atb, 1, True)
        self.best_available_to_back = Available(batb, 2)
        self.best_display_available_to_back = Available(bdatb, 2)
        self.available_to_lay = Available(atl, 1)
        self.best_available_to_lay = Available(batl, 2)
        self.best_display_available_to_lay = Available(bdatl, 2)
        self.starting_price_back = Available(spb, 1)
        self.starting_price_lay = Available(spl, 1)
        self.starting_price_near = spn
        self.starting_price_far = spf
        self.handicap = hc

    def update_traded(self, traded_update: list) -> None:
        """:param traded_update: [price, size]
        """
        if not traded_update:
            self.traded.clear()
        else:
            self.traded.update(traded_update)

    def serialise_available_to_back(self) -> list:
        if self.available_to_back.prices:
            return self.available_to_back.serialise
        elif self.best_display_available_to_back.prices:
            return self.best_display_available_to_back.serialise
        elif self.best_available_to_back.prices:
            return self.best_available_to_back.serialise
        else:
            return []

    def serialise_available_to_lay(self) -> list:
        if self.available_to_lay.prices:
            return self.available_to_lay.serialise
        elif self.best_display_available_to_lay.prices:
            return self.best_display_available_to_lay.serialise
        elif self.best_available_to_lay.prices:
            return self.best_available_to_lay.serialise
        return []

    def serialise(self, runner_definition: dict) -> dict:
        return {
            "status": runner_definition.get("status"),
            "ex": {
                "tradedVolume": self.traded.serialise,
                "availableToBack": self.serialise_available_to_back(),
                "availableToLay": self.serialise_available_to_lay(),
            },
            "sp": {
                "nearPrice": self.starting_price_near,
                "farPrice": self.starting_price_far,
                "backStakeTaken": self.starting_price_back.serialise,
                "layLiabilityTaken": self.starting_price_lay.serialise,
                "actualSP": runner_definition.get("bsp"),
            },
            "adjustmentFactor": runner_definition.get("adjustmentFactor"),
            "removalDate": runner_definition.get("removalDate"),
            "lastPriceTraded": self.last_price_traded,
            "handicap": self.handicap,
            "totalMatched": self.total_matched,
            "selectionId": self.selection_id,
        }


class MarketBookCache(BaseResource):
    def __init__(self, **kwargs):
        super(MarketBookCache, self).__init__(**kwargs)
        self.publish_time = kwargs.get("publish_time")
        self.market_id = kwargs.get("id")
        self.image = kwargs.get("img")
        self.total_matched = kwargs.get("tv")
        if "marketDefinition" not in kwargs:
            raise CacheError('"EX_MARKET_DEF" must be requested to use cache')
        self.market_definition = kwargs["marketDefinition"]

        self.runners = []
        self.runner_dict = {}
        self.market_definition_runner_dict = {}
        self._update_runner_dict()
        self._update_market_definition_runner_dict()

    def update_cache(self, market_change: dict, publish_time: int) -> None:
        self._datetime_updated = (
            self.strip_datetime(publish_time) or self._datetime_updated
        )
        self.publish_time = publish_time

        if "marketDefinition" in market_change:
            self.market_definition = market_change["marketDefinition"]
            self._update_market_definition_runner_dict()

        if "tv" in market_change:
            self.total_matched = market_change["tv"]

        if "rc" in market_change:
            for new_data in market_change["rc"]:
                runner = self.runner_dict.get((new_data["id"], new_data.get("hc", 0)))
                if runner:
                    if "ltp" in new_data:
                        runner.last_price_traded = new_data["ltp"]
                    if "tv" in new_data:  # if runner removed tv: 0 is returned
                        runner.total_matched = new_data["tv"]
                    if "spn" in new_data:
                        runner.starting_price_near = new_data["spn"]
                    if "spf" in new_data:
                        runner.starting_price_far = new_data["spf"]
                    if "trd" in new_data:
                        runner.update_traded(new_data["trd"])
                    if "atb" in new_data:
                        runner.available_to_back.update(new_data["atb"])
                    if "atl" in new_data:
                        runner.available_to_lay.update(new_data["atl"])
                    if "batb" in new_data:
                        runner.best_available_to_back.update(new_data["batb"])
                    if "batl" in new_data:
                        runner.best_available_to_lay.update(new_data["batl"])
                    if "bdatb" in new_data:
                        runner.best_display_available_to_back.update(new_data["bdatb"])
                    if "bdatl" in new_data:
                        runner.best_display_available_to_lay.update(new_data["bdatl"])
                    if "spb" in new_data:
                        runner.starting_price_back.update(new_data["spb"])
                    if "spl" in new_data:
                        runner.starting_price_lay.update(new_data["spl"])
                else:
                    self.runners.append(RunnerBook(**new_data))
                    self._update_runner_dict()

    def create_resource(
        self, unique_id: int, streaming_update: dict, lightweight: bool
    ) -> Union[dict, MarketBook]:
        data = self.serialise
        data["streaming_unique_id"] = unique_id
        data["streaming_update"] = streaming_update
        if lightweight:
            return data
        else:
            return MarketBook(
                elapsed_time=(
                    datetime.datetime.utcnow() - self._datetime_updated
                ).total_seconds(),
                market_definition=MarketDefinition(**self.market_definition),
                **data
            )

    def _update_runner_dict(self) -> None:
        self.runner_dict = {
            (runner.selection_id, runner.handicap): runner for runner in self.runners
        }

    def _update_market_definition_runner_dict(self) -> None:
        self.market_definition_runner_dict = {
            (runner["id"], runner.get("hc", 0)): runner
            for runner in self.market_definition["runners"]
        }

    @property
    def serialise(self) -> dict:
        """Creates standard market book json response,
        will error if EX_MARKET_DEF not incl.
        """
        return {
            "marketId": self.market_id,
            "totalAvailable": None,
            "isMarketDataDelayed": None,
            "lastMatchTime": None,
            "betDelay": self.market_definition.get("betDelay"),
            "version": self.market_definition.get("version"),
            "complete": self.market_definition.get("complete"),
            "runnersVoidable": self.market_definition.get("runnersVoidable"),
            "totalMatched": self.total_matched,
            "status": self.market_definition.get("status"),
            "bspReconciled": self.market_definition.get("bspReconciled"),
            "crossMatching": self.market_definition.get("crossMatching"),
            "inplay": self.market_definition.get("inPlay"),
            "numberOfWinners": self.market_definition.get("numberOfWinners"),
            "numberOfRunners": len(self.market_definition.get("runners")),
            "numberOfActiveRunners": self.market_definition.get(
                "numberOfActiveRunners"
            ),
            "runners": [
                runner.serialise(
                    self.market_definition_runner_dict[
                        (runner.selection_id, runner.handicap)
                    ]
                )
                for runner in self.runners
            ],
            "publishTime": self.publish_time,
            "priceLadderDefinition": self.market_definition.get(
                "priceLadderDefinition"
            ),
            "keyLineDescription": self.market_definition.get("keyLineDefinition"),
            "marketDefinition": self.market_definition,  # used in lightweight
        }


class UnmatchedOrder:
    def __init__(
        self,
        id: str,
        p: float,
        s: float,
        side: str,
        status: str,
        ot: str,
        pd: int,
        sm: float,
        sr: float,
        sl: float,
        sc: float,
        sv: float,
        rfo: str,
        rfs: str,
        pt: str = None,
        md: str = None,
        avp: float = None,
        bsp: float = None,
        ld: int = None,
        rac: str = None,
        rc: str = None,
        lsrc: str = None,
        **kwargs
    ):
        self.bet_id = id
        self.price = p
        self.size = s
        self.bsp_liability = bsp
        self.side = side
        self.status = status
        self.persistence_type = pt
        self.order_type = ot
        self.placed_date = BaseResource.strip_datetime(pd)
        self.placed_date_string = self.create_placed_date_string()
        self.matched_date = BaseResource.strip_datetime(md)
        self.matched_date_string = self.create_matched_date_string()
        self.average_price_matched = avp
        self.size_matched = sm
        self.size_remaining = sr
        self.size_lapsed = sl
        self.size_cancelled = sc
        self.size_voided = sv
        self.regulator_auth_code = rac
        self.regulator_code = rc
        self.reference_order = rfo
        self.reference_strategy = rfs
        self.lapsed_date = BaseResource.strip_datetime(ld)
        self.lapse_status_reason_code = lsrc  # todo add to output?

    def create_placed_date_string(self) -> str:
        if self.placed_date:
            return self.placed_date.strftime("%Y-%m-%dT%H:%M:%S.%fZ")

    def create_matched_date_string(self) -> str:
        if self.matched_date:
            return self.matched_date.strftime("%Y-%m-%dT%H:%M:%S.%fZ")

    def serialise(self, market_id: str, selection_id: int, handicap: int) -> dict:
        return {
            "averagePriceMatched": self.average_price_matched or 0.0,
            "betId": self.bet_id,
            "bspLiability": self.bsp_liability,
            "handicap": handicap,
            "marketId": market_id,
            "matchedDate": self.matched_date_string,
            "orderType": StreamingOrderType[self.order_type].value,
            "persistenceType": StreamingPersistenceType[self.persistence_type].value
            if self.persistence_type
            else None,
            "placedDate": self.placed_date_string,
            "priceSize": {"price": self.price, "size": self.size},
            "regulatorCode": self.regulator_code,
            "selectionId": selection_id,
            "side": StreamingSide[self.side].value,
            "sizeCancelled": self.size_cancelled,
            "sizeLapsed": self.size_lapsed,
            "sizeMatched": self.size_matched,
            "sizeRemaining": self.size_remaining,
            "sizeVoided": self.size_voided,
            "status": StreamingStatus[self.status].value,
            "customerStrategyRef": self.reference_strategy,
            "customerOrderRef": self.reference_order,
        }


class OrderBookRunner:
    def __init__(
        self,
        id: int,
        fullImage: dict = None,
        ml: list = None,
        mb: list = None,
        uo: list = None,
        hc: int = 0,
        smc: dict = None,
    ):
        self.selection_id = id
        self.full_image = fullImage
        self.matched_lays = Available(ml, 1)
        self.matched_backs = Available(mb, 1)
        self.unmatched_orders = {i["id"]: UnmatchedOrder(**i) for i in uo} if uo else {}
        self.handicap = hc
        self.strategy_matches = smc

    def update_unmatched(self, unmatched_orders: list) -> None:
        for unmatched_order in unmatched_orders:
            self.unmatched_orders[unmatched_order["id"]] = UnmatchedOrder(
                **unmatched_order
            )

    def serialise_orders(self, market_id: str) -> list:
        orders = list(self.unmatched_orders.values())  # order may be added (#232)
        return [
            order.serialise(market_id, self.selection_id, self.handicap)
            for order in orders
        ]


class OrderBookCache(BaseResource):
    def __init__(self, **kwargs):
        super(OrderBookCache, self).__init__(**kwargs)
        self.publish_time = kwargs.get("publish_time")
        self.market_id = kwargs.get("id")
        self.closed = kwargs.get("closed")
        self.runners = []

    def update_cache(self, order_book: dict, publish_time: int) -> None:
        self._datetime_updated = self.strip_datetime(publish_time)
        self.publish_time = publish_time
        if "closed" in order_book:
            self.closed = order_book["closed"]

        for order_changes in order_book.get("orc", []):
            selection_id = order_changes["id"]
            handicap = order_changes.get("hc", 0)
            runner = self.runner_dict.get((selection_id, handicap))
            if runner:
                if "ml" in order_changes:
                    runner.matched_lays.update(order_changes["ml"])
                if "mb" in order_changes:
                    runner.matched_backs.update(order_changes["mb"])
                if "uo" in order_changes:
                    runner.update_unmatched(order_changes["uo"])
            else:
                self.runners.append(OrderBookRunner(**order_changes))

    def create_resource(
        self, unique_id: int, streaming_update: dict, lightweight: bool
    ) -> Union[dict, CurrentOrders]:
        data = self.serialise
        data["streaming_unique_id"] = unique_id
        data["streaming_update"] = streaming_update
        if lightweight:
            return data
        else:
            return CurrentOrders(
                elapsed_time=(
                    datetime.datetime.utcnow() - self._datetime_updated
                ).total_seconds(),
                publish_time=self.publish_time,
                **data
            )

    @property
    def runner_dict(self) -> dict:
        return {
            (runner.selection_id, runner.handicap): runner for runner in self.runners
        }

    @property
    def serialise(self) -> dict:
        orders = []
        for runner in self.runners:
            orders.extend(runner.serialise_orders(self.market_id))
<<<<<<< HEAD
        return {
            'currentOrders': orders,
            'moreAvailable': False
        }


class RunnerChange:

    def __init__(self, change):
        self.change = change


class RaceCache(BaseResource):

    def __init__(self, **kwargs):
        super(RaceCache, self).__init__(**kwargs)
        self.publish_time = kwargs.get('publish_time')
        self.market_id = kwargs.get('mid')
        self.race_id = kwargs.get('id')
        self.rpc = kwargs.get('rpc')                                 # RaceProgressChange
        self.rrc = [RunnerChange(i) for i in kwargs.get('rrc', [])]  # RaceRunnerChange

    def update_cache(self, update, publish_time):
        self._datetime_updated = self.strip_datetime(publish_time)
        self.publish_time = publish_time

        if 'rpc' in update:
            self.rpc = update['rpc']

        if 'rrc' in update:
            runner_dict = {runner.change['id']: runner for runner in self.rrc}

            for runner_update in update['rrc']:
                runner = runner_dict.get(runner_update['id'])
                if runner:
                    runner.change = runner_update
                else:
                    self.rrc.append(
                        RunnerChange(runner_update)
                    )

    def create_resource(self, unique_id, streaming_update, lightweight):
        if lightweight:
            return self.serialise
        else:
            return Race(
                elapsed_time=(datetime.datetime.utcnow()-self._datetime_updated).total_seconds(),
                streaming_unique_id=unique_id,
                streaming_update=streaming_update,
                **self.serialise
            )

    @property
    def serialise(self):
        return {
            'pt': self.publish_time,
            'mid': self.market_id,
            'id': self.race_id,
            'rpc': self.rpc,
            'rrc': [runner.change for runner in self.rrc]
        }
=======
        return {"currentOrders": orders, "moreAvailable": False}
>>>>>>> 3d55cecb
<|MERGE_RESOLUTION|>--- conflicted
+++ resolved
@@ -1,7 +1,6 @@
 import datetime
 from typing import Union
 
-<<<<<<< HEAD
 from ..resources import (
     BaseResource,
     MarketBook,
@@ -9,9 +8,6 @@
     MarketDefinition,
     Race,
 )
-=======
-from ..resources import BaseResource, MarketBook, CurrentOrders, MarketDefinition
->>>>>>> 3d55cecb
 from ..enums import (
     StreamingOrderType,
     StreamingPersistenceType,
@@ -468,11 +464,7 @@
         orders = []
         for runner in self.runners:
             orders.extend(runner.serialise_orders(self.market_id))
-<<<<<<< HEAD
-        return {
-            'currentOrders': orders,
-            'moreAvailable': False
-        }
+        return {"currentOrders": orders, "moreAvailable": False}
 
 
 class RunnerChange:
@@ -529,7 +521,4 @@
             'id': self.race_id,
             'rpc': self.rpc,
             'rrc': [runner.change for runner in self.rrc]
-        }
-=======
-        return {"currentOrders": orders, "moreAvailable": False}
->>>>>>> 3d55cecb
+        }